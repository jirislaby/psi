--- conflicted
+++ resolved
@@ -41,12 +41,7 @@
         quoted.replace(QRegExp("\n>+\n"), "\n\n");
     }
 
-<<<<<<< HEAD
-    for (int i=0;i<(int) quoted.length();i++)
-=======
-
     for (int i=0;i<int(quoted.length());i++)
->>>>>>> e571c673
     {
         col++;
         if (atstart && quoted[i] == '>') ql++; else atstart=0;
